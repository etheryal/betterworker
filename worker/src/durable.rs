//! Durable Objects provide low-latency coordination and consistent storage for the Workers platform.
//! A given namespace can support essentially unlimited Durable Objects, with each Object having
//! access to a transactional, key-value storage API.
//!
//! Durable Objects consist of two components: a class that defines a template for creating Durable
//! Objects and a Workers script that instantiates and uses those Durable Objects.
//!
//! The class and the Workers script are linked together with a binding.
//!
//! [Learn more](https://developers.cloudflare.com/workers/learning/using-durable-objects) about
//! using Durable Objects.

use std::{ops::Deref, time::Duration};

use crate::{
    body::Body,
    date::Date,
    env::{Env, EnvBinding},
    error::Error,
    futures::SendJsFuture,
    http::{request, response},
    Result,
};

use async_trait::async_trait;
use chrono::{DateTime, Utc};
use futures_util::Future;
use js_sys::{Map, Number, Object};
use serde::{de::DeserializeOwned, Serialize};
use wasm_bindgen::{prelude::*, JsCast};
use worker_sys::{
    DurableObject as EdgeDurableObject, DurableObjectId,
    DurableObjectNamespace as EdgeObjectNamespace, DurableObjectState, DurableObjectStorage,
    DurableObjectTransaction,
};
<<<<<<< HEAD
=======
// use wasm_bindgen_futures::future_to_promise;
use wasm_bindgen_futures::{future_to_promise, JsFuture};
>>>>>>> b052e715

/// A Durable Object stub is a client object used to send requests to a remote Durable Object.
pub struct Stub {
    inner: EdgeDurableObject,
}

unsafe impl Send for Stub {}
unsafe impl Sync for Stub {}

impl Stub {
    /// Send an internal Request to the Durable Object to which the stub points.
    pub async fn fetch_with_request(
        &self,
        req: http::Request<Body>,
    ) -> Result<http::Response<Body>> {
        let fut = {
            let req = request::into_wasm(req);
            let promise = self.inner.fetch_with_request(&req);

            SendJsFuture::from(promise)
        };

        let res = fut.await?.dyn_into()?;
        Ok(response::from_wasm(res))
    }

    /// Construct a Request from a URL to the Durable Object to which the stub points.
    pub async fn fetch_with_str(&self, url: &str) -> Result<http::Response<Body>> {
        let fut = {
            let promise = self.inner.fetch_with_str(url);
            SendJsFuture::from(promise)
        };

        let res = fut.await?.dyn_into()?;
        Ok(response::from_wasm(res))
    }
}

/// Use an ObjectNamespace to get access to Stubs for communication with a Durable Object instance.
/// A given namespace can support essentially unlimited Durable Objects, with each Object having
/// access to a transactional, key-value storage API.
pub struct ObjectNamespace {
    inner: EdgeObjectNamespace,
}

unsafe impl Send for ObjectNamespace {}
unsafe impl Sync for ObjectNamespace {}

impl ObjectNamespace {
    /// This method derives a unique object ID from the given name string. It will always return the
    /// same ID when given the same name as input.
    pub fn id_from_name(&self, name: &str) -> Result<ObjectId> {
        self.inner
            .id_from_name(name)
            .map_err(Error::from)
            .map(|id| ObjectId {
                inner: id,
                namespace: Some(self),
            })
    }

    /// This method parses an ID that was previously stringified. This is useful in particular with
    /// IDs created using `unique_id(&self)`, as these IDs need to be stored somewhere, probably as
    // as a string.
    ///
    /// A stringified object ID is a 64-digit hexadecimal number. However, not all 64-digit hex
    /// numbers are valid IDs. This method will throw if it is passed an ID that was not originally
    /// created by newUniqueId() or idFromName(). It will also throw if the ID was originally
    /// created for a different namespace.
    pub fn id_from_string(&self, hex_id: &str) -> Result<ObjectId> {
        self.inner
            .id_from_string(hex_id)
            .map_err(Error::from)
            .map(|id| ObjectId {
                inner: id,
                namespace: Some(self),
            })
    }

    /// Creates a new object ID randomly. This method will never return the same ID twice, and thus
    /// it is guaranteed that the object does not yet exist and has never existed at the time the
    /// method returns.
    pub fn unique_id(&self) -> Result<ObjectId> {
        self.inner
            .new_unique_id()
            .map_err(Error::from)
            .map(|id| ObjectId {
                inner: id,
                namespace: Some(self),
            })
    }

    /// Durable Objects can be created so that they only run and store data within a specific
    /// jurisdiction to comply with local regulations. You must specify the jurisdiction when
    /// generating the Durable Object's id.
    ///
    /// Jurisdiction constraints can only be used with ids created by `unique_id()` and are not
    /// currently compatible with ids created by `id_from_name()`.
    ///
    /// See supported jurisdictions and more documentation at:
    /// <https://developers.cloudflare.com/workers/runtime-apis/durable-objects#restricting-objects-to-a-jurisdiction>
    pub fn unique_id_with_jurisdiction(&self, jd: &str) -> Result<ObjectId> {
        let options = Object::new();
        js_sys::Reflect::set(&options, &JsValue::from("jurisdiction"), &jd.into())?;
        self.inner
            .new_unique_id_with_options(&options)
            .map_err(Error::from)
            .map(|id| ObjectId {
                inner: id,
                namespace: Some(self),
            })
    }
}

/// An ObjectId is used to identify, locate, and access a Durable Object via interaction with its
/// Stub.
pub struct ObjectId<'a> {
    inner: DurableObjectId,
    namespace: Option<&'a ObjectNamespace>,
}

unsafe impl Send for ObjectId<'_> {}
unsafe impl Sync for ObjectId<'_> {}

impl ObjectId<'_> {
    /// Get a Stub for the Durable Object instance identified by this ObjectId.
    pub fn get_stub(&self) -> Result<Stub> {
        self.namespace
            .ok_or_else(|| JsValue::from("Cannot get stub from within a Durable Object"))
            .and_then(|n| {
                Ok(Stub {
                    inner: n.inner.get(&self.inner)?,
                })
            })
            .map_err(Error::from)
    }
}

impl ToString for ObjectId<'_> {
    fn to_string(&self) -> String {
        self.inner.to_string()
    }
}

/// Passed from the runtime to provide access to the Durable Object's storage as well as various
/// metadata about the Object.
pub struct State {
    inner: DurableObjectState,
}

unsafe impl Send for State {}
unsafe impl Sync for State {}

impl State {
    /// The ID of this Durable Object which can be converted into a hex string using its `to_string()`
    /// method.
    pub fn id(&self) -> ObjectId<'_> {
        ObjectId {
            inner: self.inner.id(),
            namespace: None,
        }
    }

    /// Contains methods for accessing persistent storage via the transactional storage API. See
    /// [Transactional Storage API](https://developers.cloudflare.com/workers/runtime-apis/durable-objects#transactional-storage-api) for a detailed reference.
    pub fn storage(&self) -> Storage {
        Storage {
            inner: self.inner.storage(),
        }
    }

    pub fn wait_until<F>(&self, future: F)
    where
        F: Future<Output = ()> + 'static,
    {
        self.inner.wait_until(&future_to_promise(async {
            future.await;
            Ok(JsValue::UNDEFINED)
        }))
    }

    // needs to be accessed by the `durable_object` macro in a conversion step
    pub fn _inner(self) -> DurableObjectState {
        self.inner
    }
}

impl From<DurableObjectState> for State {
    fn from(o: DurableObjectState) -> Self {
        Self { inner: o }
    }
}

/// Access a Durable Object's Storage API. Each method is implicitly wrapped inside a transaction,
/// such that its results are atomic and isolated from all other storage operations, even when
/// accessing multiple key-value pairs.
pub struct Storage {
    inner: DurableObjectStorage,
}

unsafe impl Send for Storage {}
unsafe impl Sync for Storage {}

impl Storage {
    /// Retrieves the value associated with the given key. The type of the returned value will be
    /// whatever was previously written for the key.
    ///
    /// Returns [Err] if the key does not exist.
    pub async fn get<T: serde::de::DeserializeOwned>(&self, key: &str) -> Result<T> {
        let fut = SendJsFuture::from(self.inner.get(key)?);
        fut.await
            .and_then(|val| {
                if val.is_undefined() {
                    Err(JsValue::from("No such value in storage."))
                } else {
                    serde_wasm_bindgen::from_value(val).map_err(|e| JsValue::from(e.to_string()))
                }
            })
            .map_err(Error::from)
    }

    /// Retrieves the values associated with each of the provided keys.
    pub async fn get_multiple(&self, keys: Vec<impl Deref<Target = str>>) -> Result<Map> {
        let fut = {
            let keys = self.inner.get_multiple(
                keys.into_iter()
                    .map(|key| JsValue::from(key.deref()))
                    .collect(),
            )?;
            SendJsFuture::from(keys)
        };

        let keys = fut.await?;
        keys.dyn_into::<Map>().map_err(Error::from)
    }

    /// Stores the value and associates it with the given key.
    pub async fn put<T: Serialize>(&mut self, key: &str, value: T) -> Result<()> {
        let fut = SendJsFuture::from(self.inner.put(key, serde_wasm_bindgen::to_value(&value)?)?);
        fut.await.map_err(Error::from).map(|_| ())
    }

    /// Takes a serializable struct and stores each of its keys and values to storage.
    pub async fn put_multiple<T: Serialize>(&mut self, values: T) -> Result<()> {
        let fut = {
            let values = serde_wasm_bindgen::to_value(&values)?;
            if !values.is_object() {
                return Err("Must pass in a struct type".to_string().into());
            }
            SendJsFuture::from(self.inner.put_multiple(values)?)
        };
        fut.await.map_err(Error::from).map(|_| ())
    }

    /// Deletes the key and associated value. Returns true if the key existed or false if it didn't.
    pub async fn delete(&mut self, key: &str) -> Result<bool> {
        let fut: SendJsFuture = self.inner.delete(key)?.into();
        fut.await
            .and_then(|jsv| {
                jsv.as_bool()
                    .ok_or_else(|| JsValue::from("Promise did not return bool"))
            })
            .map_err(Error::from)
    }

    /// Deletes the provided keys and their associated values. Returns a count of the number of
    /// key-value pairs deleted.
    pub async fn delete_multiple(&mut self, keys: Vec<impl Deref<Target = str>>) -> Result<usize> {
        let fut: SendJsFuture = self
            .inner
            .delete_multiple(
                keys.into_iter()
                    .map(|key| JsValue::from(key.deref()))
                    .collect(),
            )?
            .into();
        fut.await
            .and_then(|jsv| {
                jsv.as_f64()
                    .map(|f| f as usize)
                    .ok_or_else(|| JsValue::from("Promise did not return number"))
            })
            .map_err(Error::from)
    }

    /// Deletes all keys and associated values, effectively deallocating all storage used by the
    /// Durable Object. In the event of a failure while the operation is still in flight, it may be
    /// that only a subset of the data is properly deleted.
    pub async fn delete_all(&mut self) -> Result<()> {
        let fut: SendJsFuture = self.inner.delete_all()?.into();
        fut.await.map(|_| ()).map_err(Error::from)
    }

    /// Returns all keys and values associated with the current Durable Object in ascending
    /// lexicographic sorted order.
    ///
    /// Be aware of how much data may be stored in your Durable Object before calling this version
    /// of list without options, because it will all be loaded into the Durable Object's memory,
    /// potentially hitting its [limit](https://developers.cloudflare.com/workers/platform/limits#durable-objects-limits).
    /// If that is a concern, use the alternate `list_with_options()` method.
    pub async fn list(&self) -> Result<Map> {
        let fut: SendJsFuture = self.inner.list()?.into();
        fut.await
            .and_then(|jsv| jsv.dyn_into())
            .map_err(Error::from)
    }

    /// Returns keys associated with the current Durable Object according to the parameters in the
    /// provided options object.
    pub async fn list_with_options(&self, opts: ListOptions<'_>) -> Result<Map> {
        let fut: SendJsFuture = self
            .inner
            .list_with_options(serde_wasm_bindgen::to_value(&opts)?.into())?
            .into();
        fut.await
            .and_then(|jsv| jsv.dyn_into())
            .map_err(Error::from)
    }

    /// Retrieves the current alarm time (if set) as integer milliseconds since epoch.
    /// The alarm is considered to be set if it has not started, or if it has failed
    /// and any retry has not begun. If no alarm is set, `get_alarm()` returns `None`.
    pub async fn get_alarm(&self) -> Result<Option<i64>> {
        let fut: SendJsFuture = self.inner.get_alarm(JsValue::NULL.into())?.into();
        fut.await
            .map(|jsv| jsv.as_f64().map(|f| f as i64))
            .map_err(Error::from)
    }

    pub async fn get_alarm_with_options(&self, options: GetAlarmOptions) -> Result<Option<i64>> {
        let fut: SendJsFuture = self
            .inner
            .get_alarm(serde_wasm_bindgen::to_value(&options)?.into())?
            .into();
        fut.await
            .map(|jsv| jsv.as_f64().map(|f| f as i64))
            .map_err(Error::from)
    }

    /// Sets the current alarm time to the given datetime.
    ///
    /// If `set_alarm()` is called with a time equal to or before Date.now(), the alarm
    /// will be scheduled for asynchronous execution in the immediate future. If the
    /// alarm handler is currently executing in this case, it will not be canceled.
    /// Alarms can be set to millisecond granularity and will usually execute within
    /// a few milliseconds after the set time, but can be delayed by up to a minute
    /// due to maintenance or failures while failover takes place.
    pub async fn set_alarm(&self, scheduled_time: impl Into<ScheduledTime>) -> Result<()> {
        let fut: SendJsFuture = self
            .inner
            .set_alarm(scheduled_time.into().schedule(), JsValue::NULL.into())?
            .into();
        fut.await.map(|_| ()).map_err(Error::from)
    }

    pub async fn set_alarm_with_options(
        &self,
        scheduled_time: impl Into<ScheduledTime>,
        options: SetAlarmOptions,
    ) -> Result<()> {
        let fut: SendJsFuture = self
            .inner
            .set_alarm(
                scheduled_time.into().schedule(),
                serde_wasm_bindgen::to_value(&options)?.into(),
            )?
            .into();
        fut.await.map(|_| ()).map_err(Error::from)
    }

    /// Deletes the alarm if one exists. Does not cancel the alarm handler if it is
    /// currently executing.
    pub async fn delete_alarm(&self) -> Result<()> {
        let fut: SendJsFuture = self.inner.delete_alarm(JsValue::NULL.into())?.into();
        fut.await.map(|_| ()).map_err(Error::from)
    }

    pub async fn delete_alarm_with_options(&self, options: SetAlarmOptions) -> Result<()> {
        let fut: SendJsFuture = self
            .inner
            .delete_alarm(serde_wasm_bindgen::to_value(&options)?.into())?
            .into();
        fut.await.map(|_| ()).map_err(Error::from)
    }

    // TODO(nilslice): follow up with runtime team on transaction API in general
    // This function doesn't work on stable yet because the wasm_bindgen `Closure` type is still nightly-gated
    // #[allow(dead_code)]
    // async fn transaction<F>(&mut self, closure: fn(Transaction) -> F) -> Result<()>
    // where
    //     F: Future<Output = Result<()>> + 'static,
    // {
    //     let mut clos = |t: Transaction| {
    //         future_to_promise(async move {
    //             closure(t)
    //                 .await
    //                 .map_err(JsValue::from)
    //                 .map(|_| JsValue::NULL)
    //         })
    //     };
    //     JsFuture::from(self.inner.transaction_internal(&mut clos)?)
    //         .await
    //         .map_err(Error::from)
    //         .map(|_| ())
    // }
}

#[allow(dead_code)]
struct Transaction {
    inner: DurableObjectTransaction,
}

unsafe impl Send for Transaction {}
unsafe impl Sync for Transaction {}

#[allow(dead_code)]
impl Transaction {
    async fn get<T: DeserializeOwned>(&self, key: &str) -> Result<T> {
        let fut = SendJsFuture::from(self.inner.get(key)?);
        fut.await
            .and_then(|val| {
                if val.is_undefined() {
                    Err(JsValue::from("No such value in storage."))
                } else {
                    serde_wasm_bindgen::from_value(val).map_err(std::convert::Into::into)
                }
            })
            .map_err(Error::from)
    }

    async fn get_multiple(&self, keys: Vec<impl Deref<Target = str>>) -> Result<Map> {
        let fut = {
            let keys = self.inner.get_multiple(
                keys.into_iter()
                    .map(|key| JsValue::from(key.deref()))
                    .collect(),
            )?;
            SendJsFuture::from(keys)
        };

        let keys = fut.await?;
        keys.dyn_into::<Map>().map_err(Error::from)
    }

    async fn put<T: Serialize>(&mut self, key: &str, value: T) -> Result<()> {
        let fut = SendJsFuture::from(self.inner.put(key, serde_wasm_bindgen::to_value(&value)?)?);
        fut.await.map_err(Error::from).map(|_| ())
    }

    // Each key-value pair in the serialized object will be added to the storage
    async fn put_multiple<T: Serialize>(&mut self, values: T) -> Result<()> {
        let fut = {
            let values = serde_wasm_bindgen::to_value(&values)?;
            if !values.is_object() {
                return Err("Must pass in a struct type".to_string().into());
            }

            SendJsFuture::from(self.inner.put_multiple(values)?)
        };

        fut.await.map_err(Error::from).map(|_| ())
    }

    async fn delete(&mut self, key: &str) -> Result<bool> {
        let fut: SendJsFuture = self.inner.delete(key)?.into();
        fut.await
            .and_then(|jsv| {
                jsv.as_bool()
                    .ok_or_else(|| JsValue::from("Promise did not return bool"))
            })
            .map_err(Error::from)
    }

    async fn delete_multiple(&mut self, keys: Vec<impl Deref<Target = str>>) -> Result<usize> {
        let fut: SendJsFuture = self
            .inner
            .delete_multiple(
                keys.into_iter()
                    .map(|key| JsValue::from(key.deref()))
                    .collect(),
            )?
            .into();
        fut.await
            .and_then(|jsv| {
                jsv.as_f64()
                    .map(|f| f as usize)
                    .ok_or_else(|| JsValue::from("Promise did not return number"))
            })
            .map_err(Error::from)
    }

    async fn delete_all(&mut self) -> Result<()> {
        let fut: SendJsFuture = self.inner.delete_all()?.into();
        fut.await.map(|_| ()).map_err(Error::from)
    }

    async fn list(&self) -> Result<Map> {
        let fut: SendJsFuture = self.inner.list()?.into();
        fut.await
            .and_then(|jsv| jsv.dyn_into())
            .map_err(Error::from)
    }

    async fn list_with_options(&self, opts: ListOptions<'_>) -> Result<Map> {
        let fut: SendJsFuture = self
            .inner
            .list_with_options(serde_wasm_bindgen::to_value(&opts)?.into())?
            .into();
        fut.await
            .and_then(|jsv| jsv.dyn_into())
            .map_err(Error::from)
    }

    fn rollback(&mut self) -> Result<()> {
        self.inner.rollback().map_err(Error::from)
    }
}

#[derive(Default, Serialize)]
pub struct ListOptions<'a> {
    /// Key at which the list results should start, inclusive.
    #[serde(skip_serializing_if = "Option::is_none")]
    start: Option<&'a str>,
    /// Key at which the list results should end, exclusive.
    #[serde(skip_serializing_if = "Option::is_none")]
    end: Option<&'a str>,
    /// Restricts results to only include key-value pairs whose keys begin with the prefix.
    #[serde(skip_serializing_if = "Option::is_none")]
    prefix: Option<&'a str>,
    /// If true, return results in descending lexicographic order instead of the default ascending
    /// order.
    #[serde(skip_serializing_if = "Option::is_none")]
    reverse: Option<bool>,
    /// Maximum number of key-value pairs to return.
    #[serde(skip_serializing_if = "Option::is_none")]
    limit: Option<usize>,
}

impl<'a> ListOptions<'a> {
    /// Create a new ListOptions struct with no options set.
    pub fn new() -> Self {
        Default::default()
    }

    /// Key at which the list results should start, inclusive.
    pub fn start(mut self, val: &'a str) -> Self {
        self.start = Some(val);
        self
    }

    /// Key at which the list results should end, exclusive.
    pub fn end(mut self, val: &'a str) -> Self {
        self.end = Some(val);
        self
    }

    /// Restricts results to only include key-value pairs whose keys begin with the prefix.
    pub fn prefix(mut self, val: &'a str) -> Self {
        self.prefix = Some(val);
        self
    }

    /// If true, return results in descending lexicographic order instead of the default ascending
    /// order.
    pub fn reverse(mut self, val: bool) -> Self {
        self.reverse = Some(val);
        self
    }

    /// Maximum number of key-value pairs to return.
    pub fn limit(mut self, val: usize) -> Self {
        self.limit = Some(val);
        self
    }
}

enum ScheduledTimeInit {
    Date(js_sys::Date),
    Offset(f64),
}

/// Determines when a Durable Object alarm should be ran, based on a timestamp or offset.
///
/// Implements [`From`] for:
/// - [`Duration`], interpreted as an offset.
/// - [`i64`], interpreted as an offset.
/// - [`DateTime`], interpreted as a timestamp.
///
/// When an offset is used, the time at which `set_alarm()` or `set_alarm_with_options()` is called
/// is used to compute the scheduled time. [`Date::now`] is used as the current time.
pub struct ScheduledTime {
    init: ScheduledTimeInit,
}

unsafe impl Send for ScheduledTime {}
unsafe impl Sync for ScheduledTime {}

impl ScheduledTime {
    pub fn new(date: js_sys::Date) -> Self {
        Self {
            init: ScheduledTimeInit::Date(date),
        }
    }

    fn schedule(self) -> js_sys::Date {
        match self.init {
            ScheduledTimeInit::Date(date) => date,
            ScheduledTimeInit::Offset(offset) => {
                let now = Date::now().as_millis() as f64;
                js_sys::Date::new(&Number::from(now + offset))
            }
        }
    }
}

impl From<i64> for ScheduledTime {
    fn from(offset: i64) -> Self {
        ScheduledTime {
            init: ScheduledTimeInit::Offset(offset as f64),
        }
    }
}

impl From<DateTime<Utc>> for ScheduledTime {
    fn from(date: DateTime<Utc>) -> Self {
        ScheduledTime {
            init: ScheduledTimeInit::Date(js_sys::Date::new(&Number::from(
                date.timestamp_millis() as f64,
            ))),
        }
    }
}

impl From<Duration> for ScheduledTime {
    fn from(offset: Duration) -> Self {
        ScheduledTime {
            init: ScheduledTimeInit::Offset(offset.as_millis() as f64),
        }
    }
}

#[derive(Debug, Clone, Default, Serialize)]
pub struct GetAlarmOptions {
    #[serde(skip_serializing_if = "Option::is_none")]
    pub allow_concurrency: Option<bool>,
}

#[derive(Debug, Clone, Default, Serialize)]
pub struct SetAlarmOptions {
    #[serde(skip_serializing_if = "Option::is_none")]
    pub allow_concurrency: Option<bool>,
    #[serde(skip_serializing_if = "Option::is_none")]
    pub allow_unconfirmed: Option<bool>,
}

impl EnvBinding for ObjectNamespace {
    const TYPE_NAME: &'static str = "DurableObjectNamespace";
}

impl JsCast for ObjectNamespace {
    fn instanceof(val: &JsValue) -> bool {
        val.is_instance_of::<EdgeObjectNamespace>()
    }

    fn unchecked_from_js(val: JsValue) -> Self {
        Self { inner: val.into() }
    }

    fn unchecked_from_js_ref(val: &JsValue) -> &Self {
        unsafe { &*(val as *const JsValue as *const Self) }
    }
}

impl From<ObjectNamespace> for JsValue {
    fn from(ns: ObjectNamespace) -> Self {
        JsValue::from(ns.inner)
    }
}

impl AsRef<JsValue> for ObjectNamespace {
    fn as_ref(&self) -> &JsValue {
        &self.inner
    }
}

/**
**Note:** Implement this trait with a standard `impl DurableObject for YourType` block, but in order to
integrate them with the Workers Runtime, you must also add the **`#[durable_object]`** attribute
macro to both the impl block and the struct type definition.

## Example
```no_run
use worker::*;

#[durable_object]
pub struct Chatroom {
    users: Vec<User>,
    messages: Vec<Message>
    state: State,
    env: Env, // access `Env` across requests, use inside `fetch`

}

#[durable_object]
impl DurableObject for Chatroom {
    fn new(state: State, env: Env) -> Self {
        Self {
            users: vec![],
            messages: vec![],
            state: state,
            env,
        }
    }

    async fn fetch(&mut self, _req: Request) -> Result<Response> {
        // do some work when a worker makes a request to this DO
        Response::ok(&format!("{} active users.", self.users.len()))
    }
}
```
*/
#[async_trait(?Send)]
pub trait DurableObject {
    fn new(state: State, env: Env) -> Self;
    async fn fetch(&mut self, req: http::Request<Body>) -> Result<http::Response<Body>>;
    async fn alarm(&mut self) -> Result<http::Response<Body>> {
        unimplemented!("alarm() handler not implemented")
    }
}<|MERGE_RESOLUTION|>--- conflicted
+++ resolved
@@ -10,12 +10,12 @@
 //! [Learn more](https://developers.cloudflare.com/workers/learning/using-durable-objects) about
 //! using Durable Objects.
 
-use std::{ops::Deref, time::Duration};
+use std::{convert::TryFrom, ops::Deref, time::Duration};
 
 use crate::{
     body::Body,
     date::Date,
-    env::{Env, EnvBinding},
+    env::Env,
     error::Error,
     futures::SendJsFuture,
     http::{request, response},
@@ -26,6 +26,7 @@
 use chrono::{DateTime, Utc};
 use futures_util::Future;
 use js_sys::{Map, Number, Object};
+use send_wrapper::SendWrapper;
 use serde::{de::DeserializeOwned, Serialize};
 use wasm_bindgen::{prelude::*, JsCast};
 use worker_sys::{
@@ -33,11 +34,8 @@
     DurableObjectNamespace as EdgeObjectNamespace, DurableObjectState, DurableObjectStorage,
     DurableObjectTransaction,
 };
-<<<<<<< HEAD
-=======
 // use wasm_bindgen_futures::future_to_promise;
-use wasm_bindgen_futures::{future_to_promise, JsFuture};
->>>>>>> b052e715
+use wasm_bindgen_futures::future_to_promise;
 
 /// A Durable Object stub is a client object used to send requests to a remote Durable Object.
 pub struct Stub {
@@ -79,18 +77,33 @@
 /// Use an ObjectNamespace to get access to Stubs for communication with a Durable Object instance.
 /// A given namespace can support essentially unlimited Durable Objects, with each Object having
 /// access to a transactional, key-value storage API.
-pub struct ObjectNamespace {
-    inner: EdgeObjectNamespace,
-}
-
-unsafe impl Send for ObjectNamespace {}
-unsafe impl Sync for ObjectNamespace {}
+pub struct ObjectNamespace(SendWrapper<EdgeObjectNamespace>);
+
+impl TryFrom<JsValue> for ObjectNamespace {
+    type Error = Error;
+
+    fn try_from(val: JsValue) -> Result<Self> {
+        Ok(Self(SendWrapper::new(val.dyn_into()?)))
+    }
+}
+
+impl From<ObjectNamespace> for JsValue {
+    fn from(ns: ObjectNamespace) -> Self {
+        JsValue::from(ns.0.take())
+    }
+}
+
+impl AsRef<JsValue> for ObjectNamespace {
+    fn as_ref(&self) -> &JsValue {
+        &self.0
+    }
+}
 
 impl ObjectNamespace {
     /// This method derives a unique object ID from the given name string. It will always return the
     /// same ID when given the same name as input.
     pub fn id_from_name(&self, name: &str) -> Result<ObjectId> {
-        self.inner
+        self.0
             .id_from_name(name)
             .map_err(Error::from)
             .map(|id| ObjectId {
@@ -108,7 +121,7 @@
     /// created by newUniqueId() or idFromName(). It will also throw if the ID was originally
     /// created for a different namespace.
     pub fn id_from_string(&self, hex_id: &str) -> Result<ObjectId> {
-        self.inner
+        self.0
             .id_from_string(hex_id)
             .map_err(Error::from)
             .map(|id| ObjectId {
@@ -121,7 +134,7 @@
     /// it is guaranteed that the object does not yet exist and has never existed at the time the
     /// method returns.
     pub fn unique_id(&self) -> Result<ObjectId> {
-        self.inner
+        self.0
             .new_unique_id()
             .map_err(Error::from)
             .map(|id| ObjectId {
@@ -142,7 +155,7 @@
     pub fn unique_id_with_jurisdiction(&self, jd: &str) -> Result<ObjectId> {
         let options = Object::new();
         js_sys::Reflect::set(&options, &JsValue::from("jurisdiction"), &jd.into())?;
-        self.inner
+        self.0
             .new_unique_id_with_options(&options)
             .map_err(Error::from)
             .map(|id| ObjectId {
@@ -169,7 +182,7 @@
             .ok_or_else(|| JsValue::from("Cannot get stub from within a Durable Object"))
             .and_then(|n| {
                 Ok(Stub {
-                    inner: n.inner.get(&self.inner)?,
+                    inner: n.0.get(&self.inner)?,
                 })
             })
             .map_err(Error::from)
@@ -693,43 +706,13 @@
     pub allow_unconfirmed: Option<bool>,
 }
 
-impl EnvBinding for ObjectNamespace {
-    const TYPE_NAME: &'static str = "DurableObjectNamespace";
-}
-
-impl JsCast for ObjectNamespace {
-    fn instanceof(val: &JsValue) -> bool {
-        val.is_instance_of::<EdgeObjectNamespace>()
-    }
-
-    fn unchecked_from_js(val: JsValue) -> Self {
-        Self { inner: val.into() }
-    }
-
-    fn unchecked_from_js_ref(val: &JsValue) -> &Self {
-        unsafe { &*(val as *const JsValue as *const Self) }
-    }
-}
-
-impl From<ObjectNamespace> for JsValue {
-    fn from(ns: ObjectNamespace) -> Self {
-        JsValue::from(ns.inner)
-    }
-}
-
-impl AsRef<JsValue> for ObjectNamespace {
-    fn as_ref(&self) -> &JsValue {
-        &self.inner
-    }
-}
-
 /**
 **Note:** Implement this trait with a standard `impl DurableObject for YourType` block, but in order to
 integrate them with the Workers Runtime, you must also add the **`#[durable_object]`** attribute
 macro to both the impl block and the struct type definition.
 
 ## Example
-```no_run
+```ignore
 use worker::*;
 
 #[durable_object]
