[package]
authors = ["Cloudflare Workers Team <workers@cloudflare.com>"]
edition = "2018"
name = "worker-sandbox"
version = "0.1.0"
license = "Apache-2.0"

[lib]
crate-type = ["cdylib", "rlib"]
path = "src/lib.rs"

[features]
default = ["console_error_panic_hook"]

[dependencies]
blake2 = "0.10.4"
chrono = { version = "0.4.22", default-features = false, features = [
    "wasmbind",
    "clock",
] }
cfg-if = "1.0.0"
console_error_panic_hook = { version = "0.1.7", optional = true }
getrandom = { version = "0.2.6", features = ["js"] }
hex = "0.4.3"
http = "0.2.8"
regex = "1.5.6"
serde = { version = "1.0.137", features = ["derive"] }
serde_json = "1.0.81"
<<<<<<< HEAD
worker = { path = "../worker", version = "0.0.15", features= ["d1", "queue"] }
=======
worker = { path = "../worker", version = "0.0.16", features= ["queue"] }
>>>>>>> 89d1619d
futures-channel = "0.3.21"
futures-util = { version = "0.3.21", default-features = false }
rand = "0.8.5"
uuid = {version = "1.2.2", features = ["v4", "serde"]}
serde-wasm-bindgen = "0.5.0"
md5 = "0.7.0"

[dev-dependencies]
futures-channel = { version = "0.3.21", features = ["sink"] }
futures-util = { version = "0.3.21", default-features = false, features = ["sink"] }
reqwest = { version = "0.11.10", features = [
    "blocking",
    "json",
    "multipart",
    "stream",
] }
tokio = { version = "1.19.2", features = ["macros", "rt", "test-util"] }
tungstenite = "0.17.2"
wasm-bindgen-test = "0.3.30"
retry = "2.0.0"<|MERGE_RESOLUTION|>--- conflicted
+++ resolved
@@ -26,11 +26,7 @@
 regex = "1.5.6"
 serde = { version = "1.0.137", features = ["derive"] }
 serde_json = "1.0.81"
-<<<<<<< HEAD
-worker = { path = "../worker", version = "0.0.15", features= ["d1", "queue"] }
-=======
-worker = { path = "../worker", version = "0.0.16", features= ["queue"] }
->>>>>>> 89d1619d
+worker = { path = "../worker", version = "0.0.16", features= ["d1", "queue"] }
 futures-channel = "0.3.21"
 futures-util = { version = "0.3.21", default-features = false }
 rand = "0.8.5"
